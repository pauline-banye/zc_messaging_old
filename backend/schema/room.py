from datetime import datetime
from enum import Enum
from typing import Dict, Optional

from fastapi import HTTPException
from pydantic import BaseModel, root_validator


class Role(str, Enum):
    """
    Enum for the roles of a user in a room.
    """

    ADMIN = "admin"
    MEMBER = "member"


class Plugin(str, Enum):
    """
    Provides list of choices for plugin name
    """

    DM = "DM"
    CHANNEL = "Channel"


class RoomMember(BaseModel):
    """Describes the nested object
    content of the room_member variable
    """

    role: Role
    starred: bool = False
    closed: Optional[bool] = False


class Room(BaseModel):
    """Describes the request model for creating
    new room
    """

    org_id: str
    plugin_name: Plugin
    plugin_id: str
    room_members: Dict[str, RoomMember]
    created_at: str = str(datetime.now())


class Channel(BaseModel):
    """Describes the request model for fields specific to
    a channel
    """

    description: Optional[str] = None
    topic: Optional[str] = None
    room_name: str
    is_default: bool = False
    is_private: bool = True
    archived: bool = False

<<<<<<< HEAD
    @root_validator(pre=True)
    @classmethod
    def check_group_dm(cls, values):
        """
        Checks if the plugin_name is group_dm
        """
        if (
            values["plugin_name"] == Plugin.DM.value
            and len(list(values.get("room_members", {}).keys())) > 9
        ):
            raise HTTPException(
                status_code=400, detail="Group DM cannot have more than 9 members"
            )
        return values
=======

class RoomResponse(BaseModel):
    """Describes the fields returned upon
    calling the create_room endpoint
    """

    room_id: str
>>>>>>> 3a6cae01
<|MERGE_RESOLUTION|>--- conflicted
+++ resolved
@@ -3,7 +3,7 @@
 from typing import Dict, Optional
 
 from fastapi import HTTPException
-from pydantic import BaseModel, root_validator
+from pydantic import BaseModel, root_validator, validator
 
 
 class Role(str, Enum):
@@ -44,13 +44,7 @@
     plugin_id: str
     room_members: Dict[str, RoomMember]
     created_at: str = str(datetime.now())
-
-
-class Channel(BaseModel):
-    """Describes the request model for fields specific to
-    a channel
-    """
-
+    created_by: str = None
     description: Optional[str] = None
     topic: Optional[str] = None
     room_name: str
@@ -58,27 +52,47 @@
     is_private: bool = True
     archived: bool = False
 
-<<<<<<< HEAD
     @root_validator(pre=True)
     @classmethod
     def check_group_dm(cls, values):
         """
         Checks if the plugin_name is group_dm
         """
-        if (
-            values["plugin_name"] == Plugin.DM.value
-            and len(list(values.get("room_members", {}).keys())) > 9
-        ):
+        plugin_name = values.get("plugin_name")
+        room_members = values.get("room_members", {})
+        topic = values.get("topic")
+        description = values.get("description")
+        created_by = values.get("created_by")
+
+        if plugin_name == Plugin.DM.value and len(list(room_members.keys())) > 9:
             raise HTTPException(
                 status_code=400, detail="Group DM cannot have more than 9 members"
             )
+
+        if plugin_name == Plugin.DM.value and topic is not None:
+            raise HTTPException(status_code=400, detail="DM should not have a topic")
+
+        if plugin_name == Plugin.DM.value and description is not None:
+            raise HTTPException(
+                status_code=400, detail="DM should not have a description"
+            )
+
+        if plugin_name == Plugin.DM.value and created_by is not None:
+            raise HTTPException(
+                status_code=400, detail="DM should not have a created by"
+            )
+
         return values
-=======
 
-class RoomResponse(BaseModel):
-    """Describes the fields returned upon
-    calling the create_room endpoint
-    """
+    @validator("room_members", always=True)
+    @classmethod
+    def check_room_members(cls, value):
+        """
+        Checks if the room_members has at least two members
+        """
+        if len(list(value.keys())) < 2:
+            raise HTTPException(
+                status_code=400, detail="Room must have at least 2 members"
+            )
 
-    room_id: str
->>>>>>> 3a6cae01
+        return value